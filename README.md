--- conflicted
+++ resolved
@@ -1,178 +1,3 @@
-<<<<<<< HEAD
-# WIRED CHAOS
-
-A full-stack Web3 application featuring NFT certificates, AI brain assistant, and multi-chain blockchain integration.
-
-## 🚀 Quick Start
-
-### Prerequisites
-
-- **Node.js** 18+ and **yarn**
-- **Python** 3.11+
-- **Git**
-- **Visual Studio Code** (recommended)
-
-### Installation
-
-```bash
-# Clone the repository
-git clone https://github.com/wiredchaos/wired-chaos.git
-cd wired-chaos
-
-# Install frontend dependencies
-cd frontend
-yarn install
-
-# Install backend dependencies
-cd ../backend
-pip install -r requirements.txt
-
-# Install vault33-gatekeeper dependencies (optional)
-cd ../vault33-gatekeeper
-pip install -r requirements.txt
-```
-
-### Running the Application
-
-#### Frontend (React)
-```bash
-cd frontend
-yarn start
-# Access at http://localhost:3000
-```
-
-#### Backend (FastAPI)
-```bash
-cd backend
-python server.py
-# Access at http://localhost:8080
-```
-
-## 🛠️ Development with Visual Studio Code
-
-This repository includes comprehensive VS Code configurations for an optimal development experience.
-
-### Setup
-
-1. **Open in VS Code:**
-   ```bash
-   code .
-   ```
-
-2. **Install Recommended Extensions:**
-   - VS Code will prompt to install recommended extensions
-   - Click "Install All" or review individually in the Extensions panel
-
-3. **Restart VS Code** to activate all settings
-
-### Features
-
-- **IntelliSense** for JavaScript/TypeScript, Python, and PowerShell
-- **Debugging configurations** for all services (Frontend, Backend, Vault33 Gatekeeper)
-- **Automated tasks** for building, testing, and linting
-- **Code formatting** on save (Prettier for JS/TS, Black for Python)
-- **Integrated linting** (ESLint, Flake8)
-- **Multi-language support** with optimized settings for each tech stack
-
-📚 **[Complete VS Code Guide](.vscode/README.md)** - Detailed documentation on debugging, tasks, and workflows
-
-## 📦 Project Structure
-
-```
-wired-chaos/
-├── frontend/              # React application
-│   ├── src/
-│   │   ├── components/    # React components
-│   │   ├── cert/          # Certificate integrations
-│   │   └── ...
-│   └── package.json
-├── backend/               # FastAPI backend services
-│   ├── server.py          # Main API server
-│   ├── brain_assistant_api.py
-│   ├── cert_api.py
-│   ├── hrm_vrg_system.py
-│   └── requirements.txt
-├── vault33-gatekeeper/    # Discord/Telegram bot system
-│   ├── api/               # REST API
-│   ├── bots/              # Bot implementations
-│   └── shared/            # Shared utilities
-├── .vscode/               # VS Code workspace configuration
-│   ├── extensions.json    # Recommended extensions
-│   ├── settings.json      # Workspace settings
-│   ├── launch.json        # Debug configurations
-│   ├── tasks.json         # Build tasks
-│   └── README.md          # VS Code setup guide
-└── ...
-```
-
-## 🎯 Key Features
-
-- **NFT Certificate Minting** - Multi-chain support (Ethereum, Solana, XRPL, Dogecoin, Hedera)
-- **AI Brain Assistant** - 3D interactive AI helper
-- **Cloudflare Integration** - Pages and Workers deployment
-- **Automation Scripts** - PowerShell automation for deployment
-- **Vault33 Gatekeeper** - Discord and Telegram bot for community management
-- **Web3 Integration** - Blockchain interactions and wallet connectivity
-
-## 🧪 Testing
-
-```bash
-# Frontend tests
-cd frontend
-yarn test
-
-# Backend tests
-cd backend
-pytest tests/ -v
-
-# Or use VS Code tasks:
-# Ctrl+Shift+P → Tasks: Run Task → test:all
-```
-
-## 🎨 Code Formatting & Linting
-
-Code formatting happens automatically on save when using VS Code. To manually format:
-
-```bash
-# Frontend
-cd frontend
-npx eslint src/ --fix
-
-# Backend
-cd backend
-black .
-isort .
-flake8 .
-
-# Or use VS Code task:
-# Ctrl+Shift+P → Tasks: Run Task → format:all
-```
-
-## 🔧 Available Scripts
-
-### Frontend (in `frontend/` directory)
-- `yarn start` - Start development server
-- `yarn build` - Build for production
-- `yarn test` - Run tests
-
-### Backend (in `backend/` directory)
-- `python server.py` - Start FastAPI server
-- `black .` - Format Python code
-- `pytest tests/` - Run tests
-
-### Automation Scripts (Windows)
-- `LAUNCH_VS_STUDIO_BOT.bat` - Run VS Studio Bot automation
-- `AUTO_RUN.bat` - Quick deployment automation
-- `setup-wired-chaos.ps1` - Complete setup automation
-
-## 📚 Documentation
-
-- [VS Code Setup Guide](.vscode/README.md) - Complete VS Code configuration documentation
-- [Automation Guide](AUTOMATION.md) - PR automation and workflow triggers
-- [Security Analysis](SECURITY_ANALYSIS.md) - Security audit and recommendations
-- [VS Studio Bot](VS_STUDIO_BOT_README.md) - Automated deployment setup
-- [Integration Setup](INTEGRATION_SETUP.md) - Third-party integration configuration
-=======
 # WIRED CHAOS 🚀
 
 [![Mega Prompt Integration](https://img.shields.io/badge/Mega%20Prompt-GIGA%20Integration-00FFFF?style=for-the-badge)](./MEGA_PROMPT_INTEGRATION_GUIDE.md)
@@ -422,37 +247,11 @@
 # Environment validation
 pwsh SANITY_CHECK.ps1
 ```
->>>>>>> 5a4c6cdb
 
 ## 🤝 Contributing
 
 1. Fork the repository
 2. Create a feature branch (`git checkout -b feature/amazing-feature`)
-<<<<<<< HEAD
-3. Make your changes
-4. Use VS Code's integrated tools for formatting and linting
-5. Commit your changes (`git commit -m 'Add amazing feature'`)
-6. Push to the branch (`git push origin feature/amazing-feature`)
-7. Open a Pull Request
-
-## 🔐 Security
-
-See [SECURITY.md](SECURITY.md) for security policies and vulnerability reporting.
-
-## 📄 License
-
-MIT License - See LICENSE file for details
-
-## 🆘 Support
-
-- **Issues**: [GitHub Issues](https://github.com/wiredchaos/wired-chaos/issues)
-- **Documentation**: Check the docs in each directory
-- **VS Code Help**: See [.vscode/README.md](.vscode/README.md)
-
----
-
-**Made with ❤️ by the WIRED CHAOS Team**
-=======
 3. Run sanity checks (`pwsh SANITY_CHECK.ps1 -Fix`)
 4. Commit your changes (`git commit -m 'feat: add amazing feature'`)
 5. Push to the branch (`git push origin feature/amazing-feature`)
@@ -494,4 +293,3 @@
 **Built with** ❤️ **by the WIRED CHAOS team**
 
 **Powered by**: React • FastAPI • Cloudflare • Web3 • AR/VR • AI
->>>>>>> 5a4c6cdb
