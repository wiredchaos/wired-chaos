import React, { useState, useEffect } from "react";
import "./App.css";
import { BrowserRouter, Routes, Route, useNavigate } from "react-router-dom";
import { Button } from "./components/ui/button";
import { Card } from "./components/ui/card";
import { MotherboardHub } from "./components/MotherboardUI";
import NeuroHologram from "./components/NeuroHologram";
import NFTNeuroHologram from "./components/NFTNeuroHologram";
import NeuroMetaXHero from "./components/NeuroMetaXHero";
import CertificateMinter from "./components/CertificateMinter";
import TaxSuite from "./components/TaxSuite";
import featureFlags, { FEATURES } from "./config/featureFlags";
import { BACKEND_URL, API_URL } from "./config/env";
import axios from "axios";
import { getSuiteUrl } from "./utils/env";

// Import the new locked theme motherboard component
const Motherboard = React.lazy(() => import('./components/Motherboard'));

const API = API_URL;

// WIRED CHAOS Bot Brain Component
const BotBrain = ({ onRoute, onClose }) => {
  const [step, setStep] = useState('greeting');
  const [selectedOption, setSelectedOption] = useState('');

  const options = [
    { id: 'web3', label: 'Web3 Onboarding', route: '/neurolab', icon: '🧠' },
    { id: 'gamification', label: 'WL Gamification', route: '/vault33', icon: '🔐' },
    { id: 'content', label: 'NEURO Content', route: '/neurolab', icon: '📚' },
    { id: 'b2b', label: 'B2B/Enterprise', route: '/b2b', icon: '💼' },
    { id: 'eveningvibes', label: 'Evening Vibes Lounge', route: '/eveningvibes', icon: '🌙' },
    { id: 'fm333', label: '33.3 FM Live Broadcasts', route: '/fm333', icon: '📻' }
  ];

  const handleOptionSelect = (option) => {
    setSelectedOption(option.label);
    setTimeout(() => {
      onRoute(option.route);
      onClose();
    }, 1000);
  };

  if (step === 'greeting') {
    return (
      <div className="bot-brain-overlay">
        <div className="bot-brain-modal">
          <div className="bot-header">
            <h3>🧠 WIRED CHAOS ROUTING AGENT</h3>
            <button onClick={onClose} className="bot-close">×</button>
          </div>
          <div className="bot-content">
            <p>Welcome to the WIRED CHAOS digital ecosystem.</p>
            <p>What brings you here today?</p>
            <div className="bot-options">
              {options.map(option => (
                <button
                  key={option.id}
                  onClick={() => handleOptionSelect(option)}
                  className="bot-option"
                >
                  <span className="option-icon">{option.icon}</span>
                  <span className="option-label">{option.label}</span>
                </button>
              ))}
            </div>
          </div>
          {selectedOption && (
            <div className="bot-routing">
              <p>Routing you to {selectedOption}...</p>
              <div className="routing-animation"></div>
            </div>
          )}
        </div>
      </div>
    );
  }
};

// Main Motherboard Hub Component (Legacy)
const MotherboardHubLegacy = () => {
  const navigate = useNavigate();
  const [hoveredNode, setHoveredNode] = useState(null);
  const [showBot, setShowBot] = useState(false);
  const [selectedNode, setSelectedNode] = useState(null);

  const agents = [
    {
      id: 'csn',
      name: 'CRYPTO SPACES NET',
      icon: '🚀',
      title: 'CSN',
      description: 'Community Network',
      position: { top: '8%', left: '15%' },
      route: '/csn'
    },
    {
      id: 'neurolab',
      name: 'NEURO LAB',
      icon: '🧠',
      title: 'NEURO LAB',
      description: 'Web3 Onboarding',
      position: { top: '8%', right: '15%' },
      route: '/neurolab'
    },
    {
      id: 'fm333',
      name: '33.3 FM',
      icon: '📻',
      title: '33.3 FM',
      description: 'DOGECHAIN Radio',
      position: { top: '30%', left: '8%' },
      route: '/fm333'
    },
    {
      id: 'bwb',
      name: 'BARBED WIRED BROADCAST',
      icon: '📰',
      title: 'BWB',
      description: 'Newsletter • RSS',
      position: { top: '30%', right: '8%' },
      route: '/bwb'
    },
    {
      id: 'vault33',
      name: 'VAULT 33',
      icon: '🔐',
      title: 'VAULT 33',
      description: 'WL Gamification',
      position: { bottom: '30%', left: '8%' },
      route: '/vault33'
    },
    {
      id: 'vrg33589',
      name: 'VRG-33-589',
      icon: '👁️',
      title: 'VRG-33-589',
      description: 'Tinfoil Bot',
      position: { bottom: '30%', right: '8%' },
      route: '/vrg33589'
    },
    {
      id: 'b2b',
      name: 'B2B / PROFESSIONAL',
      icon: '💼',
      title: 'B2B',
      description: 'Enterprise Intake',
      position: { bottom: '8%', left: '15%' },
      route: '/b2b'
    },
    {
      id: 'eveningvibes',
      name: 'EVENING VIBES',
      icon: '🌙',
      title: 'EVENING VIBES',
      description: 'Level Up Lounge',
      position: { bottom: '8%', left: '25%' },
      route: '/eveningvibes'
    },
    {
      id: 'merch',
      name: 'MERCH HUB',
      icon: '🛍️',
      title: 'MERCH HUB',
      description: 'WIRED CHAOS Store',
      position: { bottom: '8%', right: '25%' },
      route: '/merch'
    }
  ];

  const handleNodeClick = (route) => {
    setSelectedNode(route);
    // Brief delay to show connection animation before navigation
    setTimeout(() => {
      navigate(route);
      setSelectedNode(null);
    }, 800);
  };

  const handleBotRoute = (route) => {
    navigate(route);
  };

  useEffect(() => {
    // Show bot brain after 3 seconds for new visitors
    const timer = setTimeout(() => {
      if (!sessionStorage.getItem('visited')) {
        setShowBot(true);
        sessionStorage.setItem('visited', 'true');
      }
    }, 3000);
    return () => clearTimeout(timer);
  }, []);

  return (
    <div className="motherboard-container">
      {/* Animated Background Grid */}
      <div className="cyber-grid"></div>
      
      {/* Brain Overlay System */}
      <div className="brain-overlay">
        <div className="brain-container">
          <div className="brain-core">
            <div className="brain-veins">
              <div className="vein vein-1"></div>
              <div className="vein vein-2"></div>
              <div className="vein vein-3"></div>
              <div className="vein vein-4"></div>
              <div className="vein vein-5"></div>
              <div className="vein vein-6"></div>
            </div>
            <div className="brain-symbol">🧠</div>
          </div>
          
          {/* Barbed Wire Ring */}
          <div className="barbed-wire-ring">
            {agents.map((agent, index) => (
              <div
                key={agent.id}
                className={`barbed-wire wire-${index + 1} ${selectedNode === agent.route ? 'wire-active' : ''}`}
                style={{
                  '--wire-angle': `${(360 / agents.length) * index}deg`,
                  '--target-x': agent.position.left ? `${agent.position.left}` : `${100 - parseInt(agent.position.right)}%`,
                  '--target-y': agent.position.top ? `${agent.position.top}` : `${100 - parseInt(agent.position.bottom)}%`
                }}
              >
                <div className="wire-segment"></div>
                <div className="wire-barb"></div>
              </div>
            ))}
          </div>
        </div>
      </div>
      
      {/* Main Title */}
      <div className="main-title">
        <h1 className="wired-chaos-title">
          <span className="glitch" data-text="WIRED CHAOS">WIRED CHAOS</span>
          <span className="brain-icon">🧠</span>
        </h1>
        <p className="subtitle">DIGITAL ECOSYSTEM MOTHERBOARD</p>
        
        {/* WIRED CHAOS Social Links */}
        <div className="wired-chaos-links">
          <div className="social-links-row">
            <a 
              href="https://www.wiredchaos.xyz/post/from-free-mint-to-joe-rogan-how-doginal-dogs-took-over-crypto-and-netflix" 
              target="_blank" 
              rel="noopener noreferrer"
              className="social-link blog-link"
            >
              📰 Joe Rogan & Doginal Dogs
            </a>
            <a 
              href="https://www.wiredchaos.xyz/post/doginal-dogs-ddnyc-takeover-crypto-tech-web3-culture" 
              target="_blank" 
              rel="noopener noreferrer"
              className="social-link blog-link"
            >
              📰 DDNYC Takeover Story
            </a>
          </div>
          <div className="social-links-row">
            <a 
              href="https://www.tiktok.com/@wired.chaos?_t=ZT-8zvd2Zq1PzB&_r=1" 
              target="_blank" 
              rel="noopener noreferrer"
              className="social-link tiktok-link"
            >
              🎵 @wired.chaos TikTok
            </a>
            <a 
              href="https://www.quora.com/profile/Wired-Chaos?ch=17&oid=3098662541&share=85230f75&srid=5THMtG&target_type=user" 
              target="_blank" 
              rel="noopener noreferrer"
              className="social-link quora-link"
            >
              🧭 Quora Profile
            </a>
          </div>
        </div>
      </div>

      {/* Bot Brain Button */}
      <div className="bot-brain-trigger">
        <Button onClick={() => setShowBot(true)} className="brain-btn">
          🧠 ROUTING AGENT
        </Button>
      </div>

      {/* Central CPU */}
      <div className="central-cpu">
        <div className="cpu-core">
          <div className="cpu-inner">
            <span className="cpu-text">WIRED</span>
            <span className="cpu-text">CHAOS</span>
            <div className="cpu-pulse"></div>
          </div>
        </div>
        {/* CPU Connection Lines */}
        <div className="cpu-connections">
          {agents.map((agent, index) => (
            <div 
              key={agent.id} 
              className={`connection-line line-${index + 1}`}
              style={{
                '--target-x': agent.position.left || agent.position.right,
                '--target-y': agent.position.top || agent.position.bottom
              }}
            ></div>
          ))}
        </div>
      </div>

      {/* Agent Nodes */}
      {agents.map((agent) => (
        <Card
          key={agent.id}
          className={`agent-node ${hoveredNode === agent.id ? 'hovered' : ''}`}
          style={agent.position}
          onMouseEnter={() => setHoveredNode(agent.id)}
          onMouseLeave={() => setHoveredNode(null)}
          onClick={() => handleNodeClick(agent.route)}
        >
          <div className="node-content">
            <div className="node-icon">{agent.icon}</div>
            <div className="node-name">{agent.title}</div>
            <div className="node-description">{agent.description}</div>
            <div className="node-glow"></div>
          </div>
        </Card>
      ))}

      {/* Footer Info */}
      <div className="footer-info">
        <p>Select a node to enter the network</p>
      </div>

      {/* Bot Brain Modal */}
      {showBot && (
        <BotBrain 
          onRoute={handleBotRoute} 
          onClose={() => setShowBot(false)} 
        />
      )}
    </div>
  );
};

// CSN - Crypto Spaces Net  
const CSNPage = () => {
  const navigate = useNavigate();
  const [liveStatus, setLiveStatus] = useState(null);
  const [schedule, setSchedule] = useState([]);
  const [loading, setLoading] = useState(true);

  useEffect(() => {
    const fetchCSNData = async () => {
      try {
        // Mock API endpoints - replace with real CSN API when available
        const LIVE_API = "https://cryptospaces.net/api/live.json";
        const SCHED_API = "https://cryptospaces.net/api/schedule.json";
        
        try {
          const liveResponse = await fetch(LIVE_API);
          const liveData = await liveResponse.json();
          setLiveStatus(liveData);
        } catch (e) {
          // Fallback mock data for demo
          setLiveStatus({
            active: false,
            title: "33.3 FM Relay",
            status: "Scanning for broadcast...",
            nextShow: "Next: Daily Crypto Roundup at 6PM EST"
          });
        }

        try {
          const schedResponse = await fetch(SCHED_API);
          const schedData = await schedResponse.json();
          setSchedule(schedData.events || []);
        } catch (e) {
          // Fallback schedule
          setSchedule([
            {
              title: "Daily Crypto Roundup",
              date: "Today",
              time: "6:00 PM EST",
              description: "Market analysis and Web3 updates"
            },
            {
              title: "Weekend Spaces",
              date: "Saturday",
              time: "2:00 PM EST", 
              description: "Community discussions and project highlights"
            },
            {
              title: "Morning Briefing",
              date: "Weekdays",
              time: "9:00 AM EST",
              description: "Quick market overview and news"
            }
          ]);
        }
      } catch (error) {
        console.error("CSN data fetch error:", error);
      } finally {
        setLoading(false);
      }
    };

    fetchCSNData();
  }, []);

  return (
    <div className="agent-container">
      <div className="agent-header">
        <h2>📡 CRYPTO SPACES NET</h2>
        <p>33.3 FM Relay • Live Streaming Network</p>
      </div>

      {/* Live Status Board */}
      <div className="board neon-glow" id="csn-board">
        <div className="board-hdr">
          <span className={`badge ${liveStatus?.active ? 'green' : 'red'}`}>
            {liveStatus?.active ? 'LIVE' : 'OFFLINE'}
          </span>
          <h3 className="board-title">Crypto Spaces Net — 33·3FM Relay</h3>
        </div>
        
        <div className="csn-status">
          {loading ? (
            <div className="loading-spinner">
              <div className="spinner"></div>
              <p>Connecting to broadcast network...</p>
            </div>
          ) : (
            <>
              <div className="live-status-text">
                {liveStatus?.active ? 
                  `Now Live: ${liveStatus.title}` : 
                  liveStatus?.status || "Scanning for broadcast..."
                }
              </div>
              
              {liveStatus?.active ? (
                <div className="live-player">
                  {liveStatus.embed ? (
                    <iframe 
                      src={liveStatus.embed} 
                      width="100%" 
                      height="200" 
                      style={{border: 0}} 
                      allow="autoplay; encrypted-media"
                      title="CSN Live Stream"
                    />
                  ) : (
                    <div className="live-placeholder">
                      <div className="pulse-icon">📡</div>
                      <p>Live Stream Active</p>
                    </div>
                  )}
                </div>
              ) : (
                <div className="live-player standby">
                  <div className="standby-signal">
                    <span className="signal-bars">
                      <span></span><span></span><span></span><span></span>
                    </span>
                    <p>Standby signal ⚡</p>
                  </div>
                  {liveStatus?.nextShow && (
                    <p className="next-show">{liveStatus.nextShow}</p>
                  )}
                </div>
              )}
            </>
          )}
        </div>

        <div className="btn-row">
          {liveStatus?.active && liveStatus.url && (
            <a href={liveStatus.url} className="btn green" target="_blank" rel="noopener noreferrer">
              Join Live Space
            </a>
          )}
          <a href="https://cryptospaces.net" className="btn cyan" target="_blank" rel="noopener noreferrer">
            Visit CSN ↗
          </a>
          <button className="btn" onClick={() => window.location.reload()}>
            Refresh Status
          </button>
        </div>
      </div>

      {/* Schedule Board */}
      <div className="board neon-glow">
        <div className="board-hdr">
          <span className="badge cyan">Schedule</span>
          <h3 className="board-title">Upcoming Shows</h3>
        </div>
        
        <ul className="schedule-list">
          {schedule.map((event, index) => (
            <li key={index} className="schedule-item">
              <div className="schedule-header">
                <strong className="show-title">{event.title}</strong>
                <span className="show-time">{event.date} • {event.time}</span>
              </div>
              {event.description && (
                <p className="show-description">{event.description}</p>
              )}
            </li>
          ))}
        </ul>
      </div>

      {/* Integration Info */}
      <div className="info-panel">
        <h4>🔗 Network Integration</h4>
        <p>Direct integration with Crypto Spaces Net broadcasting network. Real-time status updates and schedule synchronization.</p>
        <div className="network-links">
          <a href="https://x.com/cryptospacesnet" target="_blank" rel="noopener noreferrer" className="network-link">
            🐦 @cryptospacesnet
          </a>
          <a href="https://cryptospaces.net/schedule" target="_blank" rel="noopener noreferrer" className="network-link">
            📅 Full Schedule
          </a>
        </div>
      </div>

      <button onClick={() => navigate('/')} className="back-btn">
        ← Back to Motherboard
      </button>
    </div>
  );
};

// 33.3 FM Page (exact radio console design)
const FM333Page = () => {
  const navigate = useNavigate();
  
  return (
    <div className="agent-page fm333-page">
      <div className="page-header">
        <Button onClick={() => navigate('/')} className="back-btn">← Back to Hub</Button>
      </div>
      
      <div className="fm">
        <div className="hdr">
          <div className="pulse"></div>
          <h1>33.3 FM — WIRED CHAOS RADIO</h1>
        </div>
        <div className="sub">Streaming Barbed Wired Broadcasts, DJ Red Fang sets, and Evening Vibes 🔥</div>

        {/* Spotify Player Embed */}
        <iframe 
          src="https://open.spotify.com/embed/playlist/2VwOYrB1C93gNIPiBZNxhH?utm_source=generator" 
          allowtransparency="true" 
          allow="encrypted-media"
          title="WIRED CHAOS Radio Playlist"
        ></iframe>

        {/* Neon tuner effect */}
        <div className="tuner">
          <div className="dial">
            <div className="needle"></div>
          </div>
          <p className="tiny">Tuned to frequency <b>33.3</b> • Independent broadcast • WIRED CHAOS aesthetic</p>
        </div>

        {/* CTAs */}
        <div className="ctaRow">
          <Button onClick={() => navigate('/bwb')} className="btn">
            Barbed Wired Broadcast Newsletter
          </Button>
          <Button onClick={() => navigate('/eveningvibes')} className="btn">
            Evening Vibes Lounge
          </Button>
          <Button onClick={() => navigate('/csn')} className="btn">
            Crypto Spaces Net (separate)
          </Button>
        </div>
      </div>
    </div>
  );
};

// Evening Vibes - Level Up Lounge
const EveningVibesPage = () => {
  const navigate = useNavigate();
  const [pinnedTweet, setPinnedTweet] = useState(null);
  const [loading, setLoading] = useState(true);

  useEffect(() => {
    // Initialize Twitter widgets
    const loadTwitterWidget = () => {
      if (window.twttr) {
        window.twttr.widgets.load();
      } else {
        const script = document.createElement('script');
        script.src = 'https://platform.twitter.com/widgets.js';
        script.async = true;
        script.charset = 'utf-8';
        script.onload = () => {
          if (window.twttr) {
            window.twttr.widgets.load();
          }
        };
        document.head.appendChild(script);
      }
    };

    loadTwitterWidget();
    
    // Mock pinned tweet data (replace with real API call)
    setTimeout(() => {
      setPinnedTweet({
        id: "1234567890",
        url: "https://x.com/neurometax/status/1234567890",
        text: "Welcome to the Evening Vibes Level Up Lounge 🌆✨"
      });
      setLoading(false);
    }, 1000);
  }, []);

  const handleLevelUpRedirect = () => {
    // Redirect to vibescheck.xyz
    window.open('https://vibescheck.xyz', '_blank');
  };

  return (
    <div className="agent-container">
      <div className="agent-header">
        <h2>🌆 EVENING VIBES</h2>
        <p>Level Up Lounge • Hologram Crew Network</p>
      </div>

      {/* Level Up Lounge Board */}
      <div className="board neon-glow" id="lounge-board">
        <div className="board-hdr">
          <span className="badge red">Lounge</span>
          <h3 className="board-title">Evening Vibes — Level Up Lounge</h3>
        </div>
        
        <p className="lounge-subtitle">
          Hologram lounge, each crew member = profile node.
        </p>

        {/* Pinned Tweet Section */}
        <div className="pinned-section">
          <h4>📌 Featured Update</h4>
          {loading ? (
            <div className="loading-spinner">
              <div className="spinner"></div>
              <p>Loading lounge updates...</p>
            </div>
          ) : (
            <div className="pinned-tweet">
              <blockquote className="twitter-tweet" data-theme="dark">
                <a href={pinnedTweet?.url || "https://x.com/neurometax"}>
                  {pinnedTweet?.text || "Latest updates from the lounge..."}
                </a>
              </blockquote>
            </div>
          )}
        </div>

        {/* Crew Network Visualization */}
        <div className="crew-network">
          <h4>👥 Crew Network Nodes</h4>
          <div className="node-grid">
            <div className="crew-node active">
              <div className="node-avatar">🧠</div>
              <span className="node-label">NeuroMeta</span>
            </div>
            <div className="crew-node">
              <div className="node-avatar">🎵</div>
              <span className="node-label">Vibe Curator</span>
            </div>
            <div className="crew-node">
              <div className="node-avatar">⚡</div>
              <span className="node-label">Tech Node</span>
            </div>
            <div className="crew-node">
              <div className="node-avatar">🎨</div>
              <span className="node-label">Art Node</span>
            </div>
            <div className="crew-node">
              <div className="node-avatar">🔮</div>
              <span className="node-label">Mystery Node</span>
            </div>
            <div className="crew-node coming-soon">
              <div className="node-avatar">➕</div>
              <span className="node-label">Join Crew</span>
            </div>
          </div>
        </div>

        <div className="btn-row">
          <button className="btn red" onClick={handleLevelUpRedirect}>
            Enter Level Up Lounge ↗
          </button>
          <a href="https://x.com/neurometax" className="btn cyan" target="_blank" rel="noopener noreferrer">
            Follow Updates
          </a>
        </div>
      </div>

      {/* Vibe Check Integration */}
      <div className="board neon-glow">
        <div className="board-hdr">
          <span className="badge cyan">Integration</span>
          <h3 className="board-title">Vibe Check Portal</h3>
        </div>
        
        <div className="vibe-portal">
          <div className="portal-visual">
            <div className="portal-ring">
              <div className="portal-center">
                <span className="portal-icon">🌀</span>
              </div>
            </div>
          </div>
          
          <p className="portal-description">
            Direct portal to the Level Up Lounge ecosystem. Connect with the crew, 
            check your vibe level, and join the hologram network.
          </p>
          
          <div className="portal-stats">
            <div className="stat-item">
              <span className="stat-value">∞</span>
              <span className="stat-label">Vibe Level</span>
            </div>
            <div className="stat-item">
              <span className="stat-value">24/7</span>
              <span className="stat-label">Active</span>
            </div>
            <div className="stat-item">
              <span className="stat-value">🌐</span>
              <span className="stat-label">Connected</span>
            </div>
          </div>
        </div>
      </div>

      {/* Network Links */}
      <div className="info-panel">
        <h4>🔗 Lounge Network</h4>
        <p>Evening Vibes operates as a holographic crew network with interconnected profile nodes.</p>
        <div className="network-links">
          <a href="https://vibescheck.xyz" target="_blank" rel="noopener noreferrer" className="network-link">
            🌐 vibescheck.xyz
          </a>
          <a href="https://x.com/neurometax" target="_blank" rel="noopener noreferrer" className="network-link">
            🐦 @neurometax
          </a>
        </div>
      </div>

      <button onClick={() => navigate('/')} className="back-btn">
        ← Back to Motherboard
      </button>
    </div>
  );
};

// NEURO Lab Page (with Lurky integration and Hologram)
const NeuroLabPage = () => {
  const navigate = useNavigate();
  const [showHologram, setShowHologram] = useState(false);
  const [showNFTHologram, setShowNFTHologram] = useState(false);
  const [showCertMinter, setShowCertMinter] = useState(false);
  
  return (
    <div className="agent-page neuro-page">
      <div className="page-header">
        <Button onClick={() => navigate('/')} className="back-btn">← Back to Hub</Button>
        <h1>🧠 NEURO LAB</h1>
        <p>Web3 Onboarding & Content Hub</p>
      </div>
      
      <div className="widget-grid">
        {/* Certificate Minter Widget */}
        <Card className="widget-card cert-minter-widget">
          <h3>🎓 CERTIFICATE MINTER</h3>
          <p>Issue blockchain-verified certificates of completion across multiple networks</p>
          <button 
            className="cert-minter-btn" 
            onClick={() => setShowCertMinter(true)}
          >
            🎓 MINT CERTIFICATE
          </button>
        </Card>

        {/* Business Hologram Portal Widget */}
        <Card className="widget-card hologram-widget">
          <h3>🧠⛓️‍💥 NEURO HOLOGRAM</h3>
          <p>Interactive business portal with holographic projections</p>
          <button 
            className="neuro-btn" 
            onClick={() => setShowHologram(true)}
          >
            ENTER NEURO LAB 🧠⛓️‍💥
          </button>
        </Card>

        {/* NFT Hologram Portal Widget */}
        <Card className="widget-card nft-hologram-widget">
          <h3>🐾🧠 NFT NEURO META X</h3>
          <p>Glitch-enhanced hologram for NFT collections and digital assets</p>
          <button 
            className="neuro-nft-btn" 
            onClick={() => setShowNFTHologram(true)}
          >
            ACTIVATE NEURO META X 🧠⛓️‍💥
          </button>
        </Card>
        
        {/* Chirp Follow Widget */}
        <Card className="widget-card chirp-widget">
          <h3>🐦 FOLLOW ON CHIRP</h3>
          <p>Stay updated with latest NEURO content</p>
          <Button 
            onClick={() => window.open('https://chirp.me/neurometa', '_blank')}
            className="chirp-btn"
          >
            Follow @neurometa
          </Button>
        </Card>
        
        {/* NEURO Contact Widget */}
        <Card className="widget-card neuro-contact-widget">
          <h3>📧 CONTACT NEURO</h3>
          <p>Direct line to Web3 onboarding specialist</p>
          <div className="neuro-email">
            <a href="mailto:neuro@wiredchaos.xyz" className="email-link">
              neuro@wiredchaos.xyz
            </a>
          </div>
          <p className="contact-note">All inquiries routed through NEURO for personalized assistance</p>
        </Card>
        
        {/* Web3 Onboarding Widget */}
        <Card className="widget-card onboarding-widget">
          <h3>🌐 WEB3 ONBOARDING</h3>
          <p>Your guide to crypto, NFTs, and decentralized future</p>
          <div className="onboarding-links">
            <Button onClick={() => navigate('/industry/finance')} className="industry-link">
              Finance & DeFi →
            </Button>
            <Button onClick={() => navigate('/industry/gaming')} className="industry-link">
              Gaming & NFTs →
            </Button>
            <Button onClick={() => navigate('/industry/art')} className="industry-link">
              Digital Art →
            </Button>
          </div>
        </Card>
        
        {/* RSS Feed Widget */}
        <Card className="widget-card rss-widget">
          <h3>📡 CONTENT FEED</h3>
          <div className="feed-container">
            <div className="feed-item">
              <span className="feed-date">Latest</span>
              <span className="feed-title">Web3 Onboarding Guide 2025</span>
            </div>
            <div className="feed-item">
              <span className="feed-date">Recent</span>
              <span className="feed-title">DeFi Strategies for Beginners</span>
            </div>
            <div className="feed-item">
              <span className="feed-date">Archive</span>
              <span className="feed-title">NFT Market Analysis</span>
            </div>
          </div>
        </Card>

        {/* Backlink Network */}
        <Card className="widget-card network-widget">
          <h3>🔗 NETWORK</h3>
          <div className="backlink-grid">
            <a href="https://www.doginaldogs.com/" target="_blank" rel="noopener noreferrer" className="network-link">
              DoginalDogs.com
            </a>
            <a href="https://cryptospaces.net" target="_blank" rel="noopener noreferrer" className="network-link">
              CryptoSpaces.net
            </a>
            <a href="https://wiredchaos.xyz" target="_blank" rel="noopener noreferrer" className="network-link">
              WiredChaos.xyz
            </a>
          </div>
        </Card>
      </div>

      {/* Lurky Integration CTA */}
      <div className="lurky-cta-section">
        <Card className="lurky-cta-card">
          <div className="lurky-brain-icon">🧠</div>
          <div className="lurky-content">
            <h3>Boost your reach with Lurky 🚀</h3>
            <p>Join through NEURO's link to track and grow your Web3 impact.</p>
            <Button 
              onClick={() => window.open('https://lurky.app/auth?referral-code=neurometax', '_blank')}
              className="lurky-cta-btn"
            >
              Join Lurky via NEURO →
            </Button>
          </div>
        </Card>
      </div>

      {/* Certificate Minter Modal */}
      {showCertMinter && (
        <div className="modal-overlay" onClick={() => setShowCertMinter(false)}>
          <div className="modal-content" onClick={(e) => e.stopPropagation()}>
            <div className="modal-header">
              <button className="modal-close" onClick={() => setShowCertMinter(false)}>✕</button>
            </div>
            <CertificateMinter />
          </div>
        </div>
      )}

      {/* Business Hologram Modal */}
      <NeuroHologram 
        isOpen={showHologram}
        onClose={() => setShowHologram(false)}
        images={[
          '/images/neuro_business1.jpg',
          '/images/neuro_business2.jpg',
          '/images/portal_echo.jpg',
          '/images/wired_chaos_brain.jpg'
        ]}
      />

      {/* NFT Hologram Modal */}
      <NFTNeuroHologram 
        isOpen={showNFTHologram}
        onClose={() => setShowNFTHologram(false)}
        nftImages={[
          '/images/neurokiba.png',
          '/images/portal_echo.png',
          '/images/doginal_dog1787.png',
          '/images/nft_brain_meta.png',
          '/images/wired_chaos_nft.png'
        ]}
      />
    </div>
  );
};

// BWB - Barbed Wired Broadcast (Blog Feed)
const BWBPage = () => {
  const navigate = useNavigate();
  const [blogPosts, setBlogPosts] = useState([]);
  const [loading, setLoading] = useState(true);

  useEffect(() => {
    const fetchBlogFeed = async () => {
      try {
        const response = await fetch(`${BACKEND_URL}/api/blog/proxy`);
        const data = await response.json();
        
        if (data.posts && data.posts.length > 0) {
          setBlogPosts(data.posts);
        } else {
          // Fallback content
          setBlogPosts([{
            title: "⚠️ Blog Feed Unavailable",
            link: "https://www.wiredchaos.xyz/blog",
            description: "Unable to load recent posts. Visit the main blog for latest updates.",
            published: ""
          }]);
        }
      } catch (error) {
        console.error("Blog feed error:", error);
        setBlogPosts([{
          title: "🔥 WIRED CHAOS Blog System",
          link: "https://www.wiredchaos.xyz/blog",
          description: "The blog integration system is under development. Check back soon for live RSS feeds.",
          published: ""
        }]);
      } finally {
        setLoading(false);
      }
    };

    fetchBlogFeed();
  }, []);

  return (
    <div className="agent-container">
      <div className="agent-header">
        <h2>📰 BARBED WIRED BROADCAST</h2>
        <p>Live feed • WIRED CHAOS Blog Network</p>
      </div>
      
      {/* Blog Feed Board */}
      <div className="vault-holo-grid p-6">
        <div className="board-hdr">
          <span className="vault-status-badge status-active">Broadcast</span>
          <h3 className="vault-neon-title vault-cyan-outline">Latest Posts</h3>
        </div>
        
        {loading ? (
          <div className="vault-loading">
            <div className="vault-spinner"></div>
            <p className="vault-cyan-outline">Loading broadcasts...</p>
          </div>
        ) : (
          <div className="vault-grid">
            {blogPosts.map((post, index) => (
              <div key={index} className="vault-holo-card">
                <div className="flex justify-between items-start mb-3">
                  <a 
                    href={post.link} 
                    target="_blank" 
                    rel="noopener noreferrer" 
                    className="vault-neon-title vault-cyan-outline hover:vault-red-core transition-all duration-300"
                  >
                    {post.title}
                  </a>
                  {post.published && (
                    <span className="text-xs opacity-60">
                      {new Date(post.published).toLocaleDateString()}
                    </span>
                  )}
                </div>
                {post.description && (
                  <p className="text-sm opacity-80 leading-relaxed">
                    {post.description.replace(/<[^>]*>/g, '').substring(0, 150)}...
                  </p>
                )}
              </div>
            ))}
          </div>
        )}
        
        <div className="flex gap-4 justify-center mt-6 flex-wrap">
          <a 
            href="https://www.wiredchaos.xyz/blog" 
            target="_blank" 
            rel="noopener noreferrer" 
            className="vault-btn"
          >
            View All Posts ↗
          </a>
          <button 
            className="vault-btn btn-red" 
            onClick={() => window.location.reload()}
          >
            Refresh Feed
          </button>
        </div>
      </div>

      {/* RSS Integration Info */}
      <div className="vault-holo-card accent-purple mt-6">
        <h4 className="vault-purple-glow mb-3">🔗 Feed Integration</h4>
        <p className="mb-4 opacity-80">
          Direct RSS integration with WIRED CHAOS blog network. Auto-refreshes on page load with 10-minute cache.
        </p>
        <div className="flex gap-3 flex-wrap">
          <a 
            href="https://www.wiredchaos.xyz/post/from-free-mint-to-joe-rogan-how-doginal-dogs-took-over-crypto-and-netflix" 
            target="_blank" 
            rel="noopener noreferrer" 
            className="vault-btn btn-purple"
          >
            📰 Joe Rogan Feature
          </a>
          <a 
            href="https://www.wiredchaos.xyz/post/doginal-dogs-ddnyc-takeover-crypto-tech-web3-culture" 
            target="_blank" 
            rel="noopener noreferrer" 
            className="vault-btn btn-purple"
          >  
            📰 DDNYC Takeover
          </a>
        </div>
      </div>

      <button onClick={() => navigate('/')} className="back-btn mt-6">
        ← Back to Motherboard
      </button>
    </div>
  );
};

// Vault33 - WL Gamification Page
const Vault33Page = () => {
  const navigate = useNavigate();

  return (
    <div className="agent-container">
      <div className="agent-header">
        <h2>🔐 VAULT33</h2>
        <p>WL Gamification • Merovingian Path Tracking</p>
      </div>
      
      {/* Import and render VaultDashboard */}
      <VaultDashboardWrapper />
      
      <button onClick={() => navigate('/')} className="back-btn">
        ← Back to Motherboard
      </button>
    </div>
  );
};

// Wrapper component to handle dynamic import
const VaultDashboardWrapper = () => {
  const [VaultDashboard, setVaultDashboard] = useState(null);
  const [loading, setLoading] = useState(true);

  useEffect(() => {
    const loadDashboard = async () => {
      try {
        const { VaultDashboard: Dashboard } = await import('./components/VaultUI');
        setVaultDashboard(() => Dashboard);
      } catch (error) {
        console.error('Failed to load VaultDashboard:', error);
      } finally {
        setLoading(false);
      }
    };

    loadDashboard();
  }, []);

  if (loading) {
    return (
      <div className="vault-loading">
        <div className="vault-spinner"></div>
        <p className="vault-cyan-outline">Loading VAULT33 Dashboard...</p>
      </div>
    );
  }

  if (!VaultDashboard) {
    return (
      <div className="vault-holo-card accent-red">
        <h3 className="vault-red-core">Dashboard Unavailable</h3>
        <p>The VAULT33 dashboard could not be loaded. Please try refreshing the page.</p>
      </div>
    );
  }

  return <VaultDashboard userId="demo_user" />;
};

// B2B Professional Page
const B2BPage = () => {
  const navigate = useNavigate();
  const [formData, setFormData] = useState({
    name: '',
    email: '',
    company: '',
    budget: '',
    timeline: '',
    need: ''
  });

  const handleSubmit = async (e) => {
    e.preventDefault();
    const formData = new FormData(e.target);
    const payload = Object.fromEntries(formData.entries());
    
    try {
      const response = await axios.post(`${API}/referral/submit`, {
        name: payload.name,
        email: payload.email,
        service_interest: payload.need || 'B2B Inquiry',
        source_agent: 'b2b_professional',
        company: payload.company,
        budget: payload.budget,
        timeline: payload.timeline
      });
      
      if (response.data) {
        alert('Thanks! NEURO received your request.');
        e.target.reset();
      }
    } catch (error) {
      console.error('Form submission error:', error);
      alert('❌ Failed to submit inquiry. Please try again.');
    }
  };

  return (
    <div className="agent-page b2b-page">
      <div className="page-header">
        <Button onClick={() => navigate('/')} className="back-btn">← Back to Hub</Button>
        <h1>💼 B2B / PROFESSIONAL</h1>
        <p>Enterprise Solutions & Partnerships</p>
      </div>
      
      <div className="widget-grid">
        <Card className="widget-card intake-widget">
          <h3>📋 ENTERPRISE INTAKE</h3>
          <form onSubmit={handleSubmit} className="intake-form">
            <input
              type="text"
              placeholder="Name"
              value={formData.name}
              onChange={(e) => setFormData({...formData, name: e.target.value})}
              className="form-input"
              required
            />
            
            <input
              type="email"
              placeholder="Email"
              value={formData.email}
              onChange={(e) => setFormData({...formData, email: e.target.value})}
              className="form-input"
              required
            />
            
            <input
              type="text"
              placeholder="Company"
              value={formData.company}
              onChange={(e) => setFormData({...formData, company: e.target.value})}
              className="form-input"
            />
            
            <select
              value={formData.budget}
              onChange={(e) => setFormData({...formData, budget: e.target.value})}
              className="form-select"
            >
              <option value="">Select Budget Range</option>
              <option value="5k-10k">$5K - $10K</option>
              <option value="10k-25k">$10K - $25K</option>
              <option value="25k-50k">$25K - $50K</option>
              <option value="50k+">$50K+</option>
            </select>
            
            <select
              value={formData.timeline}
              onChange={(e) => setFormData({...formData, timeline: e.target.value})}
              className="form-select"
            >
              <option value="">Project Timeline</option>
              <option value="asap">ASAP</option>
              <option value="1-3months">1-3 Months</option>
              <option value="3-6months">3-6 Months</option>
              <option value="6months+">6+ Months</option>
            </select>
            
            <textarea
              placeholder="What do you need?"
              value={formData.need}
              onChange={(e) => setFormData({...formData, need: e.target.value})}
              className="form-textarea"
              rows="4"
              required
            ></textarea>
            
            <Button type="submit" className="submit-btn">
              Submit Enterprise Inquiry
            </Button>
          </form>
        </Card>
        
        <Card className="widget-card cta-widget">
          <h3>📻 LISTEN ON 33.3 FM</h3>
          <p>Catch our business discussions and industry insights</p>
          <Button onClick={() => navigate('/fm333')} className="fm-cta">
            Listen Live →
          </Button>
        </Card>
      </div>
    </div>
  );
};

// VRG-33-589 Lore Console
const VRG33589Page = () => {
  const navigate = useNavigate();
  const [supply, setSupply] = useState({
    Layer1: 333,
    Layer2: 333,
    Layer3: 333,
    Layer4: 333,
    Layer5: 333,
    Layer6: 333,
    Layer7: 333,
    Layer8: 333,
    Layer9: 333
  });
  const [echoes, setEchoes] = useState(0);
  const [burnMsg, setBurnMsg] = useState('');
  const [isWarn, setIsWarn] = useState(false);

  const EchoCap = 3933;
  const embed = {
    layerOrigin: "Vault33 Access Key",
    archetype: "Frequency Keeper", 
    frequencyCode: "33.3",
    factions: ["Barbed Wired Broadcast", "33.3 FM", "NEURO Lab", "Merovingian Strand"],
    supply: {...supply},
    echoCap: EchoCap
  };

  const echoSpawnSummary = {
    layers: 9,
    perLayer: 333,
    totalSupply: 3933,
    factions: 4, 
    cap: EchoCap,
    rule: "Each burn spawns 1 Rare Echo + 2 Super Rare Echoes"
  };

  const demoBurn = (kind) => {
    if (supply[kind] <= 0) {
      setBurnMsg(`No ${kind} keys left to burn.`);
      setIsWarn(true);
      return;
    }
    if (echoes + 3 > EchoCap) {
      setBurnMsg(`Echo archive at capacity.`);
      setIsWarn(true);
      return;
    }
    
    setSupply(prev => ({...prev, [kind]: prev[kind] - 1}));
    setEchoes(prev => prev + 3);
    setBurnMsg(`Burned ${kind}. +1 Rare Echo, +2 Super Rare Echoes.`);
    setIsWarn(false);
  };

  const totalSupply = supply.Layer1 + supply.Layer2 + supply.Layer3 + supply.Layer4 + supply.Layer5 + supply.Layer6 + supply.Layer7 + supply.Layer8 + supply.Layer9;

  return (
    <div className="agent-page vrg-page">
      <div className="page-header">
        <Button onClick={() => navigate('/')} className="back-btn">← Back to Hub</Button>
      </div>
      
      <div className="vrg-console">
        <div className="vrg-hdr">
          <div className="vrg-halo"></div>
          <h1>VRG-33-589 — Resonant Vault</h1>
        </div>
        <div className="vrg-sub">
          Access-Keys, Merovingian Echoes, and the frequency 33.3. 
          <span className="vrg-tiny">Lore-mode • no wallet • demo counters</span>
        </div>

        <div className="vrg-grid">
          <div className="vrg-card">
            <h3>Access-Key Supply (9 Layers)</h3>
            <div className="vrg-row">
              <span className="vrg-badge">Layer 1: <span className="vrg-stat">{supply.Layer1}</span></span>
              <span className="vrg-badge">Layer 2: <span className="vrg-stat">{supply.Layer2}</span></span>
              <span className="vrg-badge">Layer 3: <span className="vrg-stat">{supply.Layer3}</span></span>
            </div>
            <div className="vrg-row">
              <span className="vrg-badge">Layer 4: <span className="vrg-stat">{supply.Layer4}</span></span>
              <span className="vrg-badge">Layer 5: <span className="vrg-stat">{supply.Layer5}</span></span>
              <span className="vrg-badge">Layer 6: <span className="vrg-stat">{supply.Layer6}</span></span>
            </div>
            <div className="vrg-row">
              <span className="vrg-badge">Layer 7: <span className="vrg-stat">{supply.Layer7}</span></span>
              <span className="vrg-badge">Layer 8: <span className="vrg-stat">{supply.Layer8}</span></span>
              <span className="vrg-badge">Layer 9: <span className="vrg-stat">{supply.Layer9}</span></span>
            </div>
            <div className="vrg-divider"></div>
            <div className="vrg-row vrg-tiny">
              <span className="vrg-pill">Total Keys: <b>{totalSupply}</b></span>
              <span className="vrg-pill">Total Echo Cap: <b>3,933</b></span>
              <span className="vrg-pill">Frequency Code: <b>33.3</b></span>
            </div>
          </div>

          <div className="vrg-card">
            <h3>Burn → Echo (Demo)</h3>
            <p className="vrg-tiny">
              In VRG-33-589, a burn splits the frequency: <b>+1 Rare Echo</b> and <b>+2 Super Rare Echoes</b>.
            </p>
            <div className="vrg-row">
              <button className="vrg-btn" onClick={() => demoBurn('Layer1')}>Burn Layer 1</button>
              <button className="vrg-btn" onClick={() => demoBurn('Layer2')}>Burn Layer 2</button>
              <button className="vrg-btn" onClick={() => demoBurn('Layer3')}>Burn Layer 3</button>
            </div>
            <div className="vrg-row">
              <button className="vrg-btn" onClick={() => demoBurn('Layer4')}>Burn Layer 4</button>
              <button className="vrg-btn" onClick={() => demoBurn('Layer5')}>Burn Layer 5</button>
              <button className="vrg-btn" onClick={() => demoBurn('Layer6')}>Burn Layer 6</button>
            </div>
            <div className="vrg-row">
              <button className="vrg-btn" onClick={() => demoBurn('Layer7')}>Burn Layer 7</button>
              <button className="vrg-btn" onClick={() => demoBurn('Layer8')}>Burn Layer 8</button>
              <button className="vrg-btn" onClick={() => demoBurn('Layer9')}>Burn Layer 9</button>
            </div>
            <p className="vrg-tiny">Echoes minted: <b>{echoes}</b> / 936</p>
            <p className={`vrg-tiny ${isWarn ? 'vrg-warn' : 'vrg-success'}`}>{burnMsg}</p>
          </div>

          <div className="vrg-card">
            <h3>Archetype Embeds</h3>
            <ul className="vrg-tiny">
              <li>Layer Origin: <b>Vault33 Access Key</b></li>
              <li>Archetype: <b>Frequency Keeper</b></li>
              <li>Frequency Code: <b>33.3</b></li>
              <li>Faction Ties: <b>BWB ⚡</b> • <b>33.3FM 📡</b> • <b>NEURO 🧠</b> • <b>Merovingian 🩸</b></li>
            </ul>
          </div>

          <div className="vrg-card">
            <h3>Chamber Notes</h3>
            <p className="vrg-tiny">
              VRG-33-589 is the echo vault where failed timelines are stored. Burned keys are cataloged; their
              <b> Merovingian Echoes</b> form a secondary archive (6 tiers × 4 factions).
            </p>
            <details className="vrg-details">
              <summary>Echo Spawn Summary</summary>
              <pre className="vrg-mono">{JSON.stringify(echoSpawnSummary, null, 2)}</pre>
            </details>
            <div className="vrg-cta-row">
              <Button onClick={() => navigate('/vault33')} className="vrg-btn">Enter Vault 33</Button>
              <Button onClick={() => navigate('/bwb')} className="vrg-btn">Subscribe BWB</Button>
              <Button onClick={() => navigate('/csn')} className="vrg-btn">Listen on CSN</Button>
              <Button onClick={() => navigate('/fm333')} className="vrg-btn">Tune 33.3 FM</Button>
              <Button onClick={() => navigate('/b2b')} className="vrg-btn">B2B / Referrals</Button>
            </div>
          </div>
        </div>

        <details className="vrg-details vrg-lore">
          <summary>Lore: Distribution & Rules</summary>
          <div className="vrg-mono">
            9 Layers = frequency resonance (333 each). Layer 1-3 = whispers. Layer 4-6 = frequency carriers. Layer 7-9 = Merovingian sparks.
            A burn in VRG-33-589 is a frequency split → +1 Rare Echo +2 Super Rare Echoes. Max echo archive = 3,933 across 9 layers × 4 factions.
          </div>
        </details>
      </div>
    </div>
  );
};

// NEURO META X Dedicated Page
const NeuroMetaXPage = () => {
  return (
    <div className="neuro-meta-x-page">
      <NeuroMetaXHero pfpImage="/images/neuro_meta_x_avatar.jpg" />
    </div>
  );
};

// School Page - Educational Hub
const SchoolPage = () => {
  const navigate = useNavigate();
  const suiteUrl = getSuiteUrl();
  
  return (
    <div className="agent-page school-page">
      <div className="page-header">
        <Button onClick={() => navigate('/')} className="back-btn">← Back to Hub</Button>
        {suiteUrl && (
          <a 
            href={suiteUrl} 
            target="_blank" 
            rel="noopener noreferrer"
            className="suite-link-button"
          >
            Open Suite →
          </a>
        )}
        <h1>🎓 WIRED CHAOS SCHOOL</h1>
        <p>Educational Resources & Learning Portal</p>
      </div>
      
      <div className="widget-grid">
        <Card className="widget-card">
          <h3>📚 LEARNING MODULES</h3>
          <p>Comprehensive courses on Web3, blockchain, and digital ecosystems</p>
          <div className="module-list">
            <div className="module-item">🧠 Web3 Fundamentals</div>
            <div className="module-item">🔐 Blockchain Security</div>
            <div className="module-item">🎨 NFT Creation & Trading</div>
            <div className="module-item">💼 DeFi Strategies</div>
          </div>
        </Card>
        
        <Card className="widget-card">
          <h3>🎓 CERTIFICATIONS</h3>
          <p>Earn blockchain-verified certificates of completion</p>
          <Button onClick={() => navigate('/neurolab')} className="cert-btn">
            View Certificate Programs
          </Button>
        </Card>
        
        <Card className="widget-card">
          <h3>🌐 COMMUNITY LEARNING</h3>
          <p>Connect with peers and mentors in the WIRED CHAOS ecosystem</p>
          <div className="community-links">
            <a href="https://cryptospaces.net" target="_blank" rel="noopener noreferrer">
              Join CryptoSpaces Community
            </a>
          </div>
        </Card>
        
        {suiteUrl && (
          <Card className="widget-card suite-card">
            <h3>🚀 TAX SUITE</h3>
            <p>Access the full suite of tax and compliance tools</p>
            <a 
              href={suiteUrl} 
              target="_blank" 
              rel="noopener noreferrer"
              className="suite-access-btn"
            >
              Launch Suite →
            </a>
          </Card>
        )}
      </div>
    </div>
  );
};

const IndustryPage = ({ industry }) => {
  const navigate = useNavigate();
  
  const industryContent = {
    finance: {
      title: "Web3 Finance & DeFi Solutions",
      question: "How is Web3 revolutionizing traditional finance?",
      answer: `Web3 is fundamentally transforming the financial landscape through decentralized finance (DeFi) protocols, smart contracts, and blockchain technology. Unlike traditional banking systems that rely on centralized institutions, Web3 finance operates on distributed networks that provide unprecedented transparency, accessibility, and user control.

      The core advantages of Web3 finance include: 24/7 global accessibility without geographical restrictions, programmable money through smart contracts, yield farming opportunities that often exceed traditional savings accounts, and the elimination of intermediaries that typically charge high fees.

      NEURO has been at the forefront of Web3 financial education, helping individuals and institutions understand everything from basic cryptocurrency concepts to advanced DeFi strategies. Our network includes partnerships with leading platforms like CryptoSpaces.net for real-time market analysis and BarkMeta.io for NFT-based financial instruments.

      Key Web3 financial innovations include automated market makers (AMMs), liquidity mining, decentralized autonomous organizations (DAOs) for governance, and cross-chain interoperability solutions. These technologies are creating new revenue streams and investment opportunities that were previously impossible in traditional finance.

      The gaming sector particularly benefits from Web3 finance through play-to-earn economies, where players can generate real income through gameplay. This intersection of gaming and finance represents one of the most exciting frontiers in the digital economy.

      For businesses looking to integrate Web3 financial solutions, NEURO provides comprehensive consulting services covering regulatory compliance, technical implementation, and strategic planning. Our expertise spans from simple cryptocurrency payment integration to complex DeFi protocol development.`
    },
    gaming: {
      title: "Web3 Gaming & NFT Integration",
      question: "How are NFTs and blockchain changing the gaming industry?",
      answer: `The gaming industry is experiencing a paradigm shift through Web3 integration, with NFTs and blockchain technology creating true digital ownership and play-to-earn economies. This transformation goes far beyond simple collectibles, establishing new economic models where players own, trade, and monetize their in-game assets.

      Web3 gaming introduces several revolutionary concepts: provable scarcity through blockchain verification, interoperability allowing assets to move between games, player-driven economies where supply and demand determine value, and decentralized governance through gaming DAOs.

      NEURO's gaming division has partnered with major platforms including DoginalDogs.com for NFT gaming assets and CryptoSpaces.net for gaming community management. These partnerships demonstrate the interconnected nature of the Web3 gaming ecosystem.

      The economic impact is substantial. Players can now earn sustainable income through skilled gameplay, rare item discovery, and strategic asset trading. Some players have replaced traditional employment with play-to-earn gaming, particularly in regions where this income exceeds local wages.

      Technical innovations driving this space include layer-2 scaling solutions that reduce transaction costs, cross-chain bridges enabling multi-game asset portability, and sophisticated smart contracts that govern complex game mechanics and reward systems.

      For game developers, Web3 integration offers new monetization models beyond traditional one-time purchases or microtransactions. Developers can earn ongoing royalties from secondary asset sales, create token-based governance systems, and build sustainable long-term communities.

      The music and art industries are also benefiting from these gaming innovations, with virtual concerts in metaverse games and NFT art galleries creating new venues for creative expression and monetization.`
    }
    // Additional industries will be added
  };

  const content = industryContent[industry] || industryContent.finance;

  return (
    <div className="seo-page">
      <div className="page-header">
        <Button onClick={() => navigate('/')} className="back-btn">← Back to Hub</Button>
        <h1>{content.title}</h1>
        <p>Expert guidance from NEURO • Web3 onboarding specialists</p>
      </div>
      
      <div className="seo-content">
        <Card className="content-card">
          <h2>{content.question}</h2>
          <div className="answer-content">
            {content.answer.split('\n\n').map((paragraph, index) => (
              <p key={index}>{paragraph.trim()}</p>
            ))}
          </div>
        </Card>
        
        <Card className="cta-card">
          <h3>Ready to Enter Web3?</h3>
          <p>Get personalized guidance from NEURO's Web3 experts</p>
          <div className="cta-buttons">
            <Button onClick={() => navigate('/neurolab')} className="primary-cta">
              Start Web3 Journey
            </Button>
            <Button onClick={() => navigate('/b2b')} className="secondary-cta">
              Enterprise Solutions
            </Button>
          </div>
        </Card>

        <Card className="network-card">
          <h3>Explore Our Network</h3>
          <div className="network-links">
            <a href="https://www.doginaldogs.com/" target="_blank" rel="noopener noreferrer">
              DoginalDogs.com - NFT Collections
            </a>
            <a href="https://cryptospaces.net" target="_blank" rel="noopener noreferrer">
              CryptoSpaces.net - Live Community
            </a>
            <a href="https://wiredchaos.xyz" target="_blank" rel="noopener noreferrer">
              WiredChaos.xyz - Digital Ecosystem
            </a>
          </div>
        </Card>
      </div>
    </div>
  );
};

function App() {
  const helloWorldApi = async () => {
    try {
      const response = await axios.get(`${API}/`);
      console.log(response.data.message);
    } catch (e) {
      console.error(e, `errored out requesting / api`);
    }
  };

  useEffect(() => {
    helloWorldApi();
  }, []);

  return (
    <div className="App">
      <BrowserRouter>
        <Routes>
          <Route path="/" element={
            FEATURES.motherboardUI && !featureFlags.useLegacyHub ? 
              <React.Suspense fallback={<div className="loading-spinner"><div className="spinner"></div><p>Loading WIRED CHAOS...</p></div>}>
                <Motherboard />
              </React.Suspense>
            : featureFlags.useLegacyHub ? 
              <MotherboardHubLegacy /> 
            : <MotherboardHub />
          } />
          <Route path="/csn" element={<CSNPage />} />
          <Route path="/fm333" element={<FM333Page />} />
          <Route path="/eveningvibes" element={<EveningVibesPage />} />
          <Route path="/neurolab" element={<NeuroLabPage />} />
          <Route path="/neuro-meta-x" element={<NeuroMetaXPage />} />
          <Route path="/bwb" element={<BWBPage />} />
          <Route path="/vault33" element={<Vault33Page />} />
          <Route path="/b2b" element={<B2BPage />} />
          <Route path="/vrg33589" element={<VRG33589Page />} />
          <Route path="/merch" element={<NeuroMetaXPage />} />
<<<<<<< HEAD
          <Route path="/school" element={<SchoolPage />} />
=======
          <Route path="/tax" element={<TaxSuite />} />
>>>>>>> 162a9715
          
          {/* SEO Ghost Pages */}
          <Route path="/industry/finance" element={<IndustryPage industry="finance" />} />
          <Route path="/industry/gaming" element={<IndustryPage industry="gaming" />} />
          <Route path="/industry/art" element={<IndustryPage industry="art" />} />
          <Route path="/industry/music" element={<IndustryPage industry="music" />} />
          <Route path="/industry/realestate" element={<IndustryPage industry="realestate" />} />
          <Route path="/industry/health" element={<IndustryPage industry="health" />} />
          <Route path="/industry/politics" element={<IndustryPage industry="politics" />} />
        </Routes>
      </BrowserRouter>
    </div>
  );
}

export default App;<|MERGE_RESOLUTION|>--- conflicted
+++ resolved
@@ -1653,11 +1653,8 @@
           <Route path="/b2b" element={<B2BPage />} />
           <Route path="/vrg33589" element={<VRG33589Page />} />
           <Route path="/merch" element={<NeuroMetaXPage />} />
-<<<<<<< HEAD
           <Route path="/school" element={<SchoolPage />} />
-=======
           <Route path="/tax" element={<TaxSuite />} />
->>>>>>> 162a9715
           
           {/* SEO Ghost Pages */}
           <Route path="/industry/finance" element={<IndustryPage industry="finance" />} />
