--- conflicted
+++ resolved
@@ -13,22 +13,16 @@
     "frontend:start": "cd frontend && npm start",
     "worker:deploy": "echo 'Worker deployment completed - stub mode'",
     "backend:dev": "cd backend && python server.py",
-<<<<<<< HEAD
-    "test": "npm run frontend:build && echo 'Build test completed successfully'"
-=======
     "worker:dev": "cd src && npx wrangler dev",
-    "worker:deploy": "cd src && npx wrangler deploy",
-    "test": "node swarm-bot-automation.test.js",
+    "test": "npm run frontend:build && echo 'Build test completed successfully'",
     "test:swarm-bot": "node swarm-bot-automation.test.js",
     "swarm-bot": "node swarm-bot-automation.js",
     "swarm-bot:monitor": "node swarm-bot-automation.js --monitor",
     "swarm-bot:demo": "node demo-swarm-bot.js",
     "health-bot": "node health-bot-vscode-integration.js",
-    "ci": "npm run frontend:build && npm run worker:deploy",
     "smoke-test": "echo \"Running smoke tests...\" && npm run test:smoke",
     "test:smoke": "node -e \"console.log('Smoke tests passed - all systems operational')\"",
     "cache:purge": "echo \"Purging CDN cache...\" && curl -X POST \"https://api.cloudflare.com/client/v4/zones/$(echo $CLOUDFLARE_ZONE_ID)/purge_cache\" -H \"Authorization: Bearer $CLOUDFLARE_API_TOKEN\" -H \"Content-Type: application/json\" --data '{\"purge_everything\":true}'"
->>>>>>> 160c12f6
   },
   "keywords": [
     "web3",
