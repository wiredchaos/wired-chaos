/* WIRED CHAOS - Locked Theme Motherboard CSS */
/* Isolated component styling - no global overrides */

.motherboard-container {
  /* Locked Palette Variables */
  --wc-black: #000000;
  --wc-cyan: #00ffff;
  --wc-teal: #008080;
  --wc-red: #ff2a2a;
  --wc-orange: #ff6b00;
  --wc-green: #39ff14;
  --wc-white: #ffffff;
  
  /* Opacity variants */
  --wc-cyan-glow: rgba(0, 255, 255, 0.3);
  --wc-red-glow: rgba(255, 42, 42, 0.3);
  --wc-orange-glow: rgba(255, 107, 0, 0.3);
  --wc-green-glow: rgba(57, 255, 20, 0.3);
  
  min-height: 100vh;
  background: var(--wc-black);
  color: var(--wc-white);
  font-family: 'Orbitron', monospace;
  position: relative;
  overflow: hidden;
}

/* Debug Info */
.debug-info {
  position: fixed;
  top: 10px;
  right: 10px;
  background: rgba(0, 255, 255, 0.1);
  border: 1px solid var(--wc-cyan);
  padding: 8px 12px;
  border-radius: 4px;
  font-size: 12px;
  z-index: 1000;
  font-family: monospace;
}

<<<<<<< HEAD
/* Header with Suite Link */
.motherboard-header {
  position: fixed;
  top: 10px;
  left: 10px;
  z-index: 1000;
}

.suite-link {
  display: inline-block;
  background: rgba(0, 255, 255, 0.1);
  border: 1px solid var(--wc-cyan);
  color: var(--wc-cyan);
  padding: 8px 16px;
  border-radius: 4px;
  text-decoration: none;
  font-size: 14px;
  font-weight: 600;
  transition: all 0.3s ease;
  font-family: 'Orbitron', monospace;
}

.suite-link:hover {
  background: rgba(0, 255, 255, 0.2);
  box-shadow: 0 0 10px var(--wc-cyan-glow);
  transform: translateY(-2px);
}

=======
/* Suite Access Button */
.suite-access-btn {
  position: fixed;
  top: 20px;
  left: 20px;
  background: rgba(0, 255, 255, 0.15);
  border: 2px solid var(--wc-cyan);
  color: var(--wc-cyan);
  padding: 10px 20px;
  border-radius: 6px;
  font-size: 14px;
  font-weight: bold;
  font-family: 'Orbitron', monospace;
  cursor: pointer;
  z-index: 1000;
  transition: all 0.3s ease;
  backdrop-filter: blur(10px);
}

.suite-access-btn:hover {
  background: rgba(0, 255, 255, 0.25);
  box-shadow: 0 0 20px var(--wc-cyan-glow);
  transform: translateY(-2px);
}

.suite-access-btn:active {
  transform: translateY(0);
  box-shadow: 0 0 10px var(--wc-cyan-glow);
}
>>>>>>> 162a9715

/* Main Grid Layout */
.motherboard-grid {
  display: grid;
  grid-template-columns: repeat(12, 1fr);
  grid-template-rows: repeat(8, 1fr);
  gap: 4px;
  height: 100vh;
  padding: 20px;
  background: 
    linear-gradient(90deg, transparent 95%, var(--wc-cyan-glow) 96%, transparent 97%),
    linear-gradient(0deg, transparent 95%, var(--wc-cyan-glow) 96%, transparent 97%);
  background-size: 80px 80px, 80px 80px;
}

/* Grid Positioning */
.grid-csn { grid-column: 1 / 4; grid-row: 1 / 3; }
.grid-center-top { grid-column: 4 / 10; grid-row: 1 / 3; }
.grid-neuro { grid-column: 10 / 13; grid-row: 1 / 3; }

.grid-fm { grid-column: 1 / 4; grid-row: 3 / 5; }
.grid-cpu-core { grid-column: 4 / 10; grid-row: 3 / 6; }
.grid-bwb { grid-column: 10 / 13; grid-row: 3 / 5; }

.grid-vault { grid-column: 1 / 4; grid-row: 6 / 8; }
.grid-vrg { grid-column: 4 / 6; grid-row: 6 / 8; }
.grid-b2b { grid-column: 6 / 8; grid-row: 6 / 8; }
.grid-vibes { grid-column: 8 / 10; grid-row: 6 / 8; }
.grid-merch { grid-column: 10 / 13; grid-row: 6 / 8; }

/* Motherboard Title */
.grid-center-top {
  display: flex;
  flex-direction: column;
  align-items: center;
  justify-content: center;
  text-align: center;
}

.motherboard-title {
  font-size: 3rem;
  font-weight: 900;
  margin: 0;
  display: flex;
  align-items: center;
  gap: 1rem;
}

.glitch-text {
  background: linear-gradient(45deg, var(--wc-cyan), var(--wc-red));
  -webkit-background-clip: text;
  -webkit-text-fill-color: transparent;
  background-clip: text;
  text-shadow: 
    0 0 10px var(--wc-cyan),
    0 0 20px var(--wc-red);
  animation: title-glow 3s ease-in-out infinite alternate;
}

.brain-symbol {
  font-size: 2.5rem;
  animation: brain-pulse 2s ease-in-out infinite;
}

.motherboard-subtitle {
  font-size: 1.2rem;
  color: var(--wc-cyan);
  margin: 0.5rem 0 0 0;
  letter-spacing: 2px;
  opacity: 0.8;
}

/* Panel Styling */
.motherboard-panel {
  background: linear-gradient(145deg, 
    rgba(0, 255, 255, 0.05) 0%,
    rgba(0, 0, 0, 0.9) 50%,
    rgba(0, 255, 255, 0.02) 100%
  );
  border: 2px solid var(--wc-cyan);
  border-radius: 8px;
  padding: 16px;
  cursor: pointer;
  transition: all 0.3s ease;
  position: relative;
  backdrop-filter: blur(5px);
  display: flex;
  flex-direction: column;
  justify-content: space-between;
}

.motherboard-panel:hover {
  border-color: var(--wc-red);
  box-shadow: 0 0 20px var(--wc-red-glow);
  transform: translateY(-2px);
}

.motherboard-panel.active-connection {
  border-color: var(--wc-orange);
  box-shadow: 0 0 30px var(--wc-orange-glow);
  animation: connection-pulse 0.8s ease-in-out;
}

/* Panel Variants */
.variant-cyan { border-color: var(--wc-cyan); }
.variant-red { border-color: var(--wc-red); }
.variant-green { border-color: var(--wc-green); }
.variant-orange { border-color: var(--wc-orange); }

.variant-cyan:hover { box-shadow: 0 0 20px var(--wc-cyan-glow); }
.variant-red:hover { box-shadow: 0 0 20px var(--wc-red-glow); }
.variant-green:hover { box-shadow: 0 0 20px var(--wc-green-glow); }
.variant-orange:hover { box-shadow: 0 0 20px var(--wc-orange-glow); }

/* Panel Content */
.panel-header {
  display: flex;
  justify-content: space-between;
  align-items: center;
  margin-bottom: 8px;
}

.panel-icon {
  font-size: 1.5rem;
  text-shadow: 0 0 10px currentColor;
}

.panel-status-indicator {
  width: 8px;
  height: 8px;
  border-radius: 50%;
  background: var(--wc-green);
  box-shadow: 0 0 10px var(--wc-green);
  animation: status-blink 2s ease-in-out infinite;
}

.status-coming-soon .panel-status-indicator {
  background: var(--wc-orange);
  box-shadow: 0 0 10px var(--wc-orange);
}

.panel-body {
  flex: 1;
}

.panel-title {
  font-size: 0.9rem;
  font-weight: 700;
  margin: 0 0 4px 0;
  text-transform: uppercase;
  letter-spacing: 1px;
}

.panel-description {
  font-size: 0.7rem;
  opacity: 0.7;
  margin: 0;
  line-height: 1.2;
}

.panel-connector {
  position: absolute;
  bottom: -2px;
  left: 50%;
  transform: translateX(-50%);
  width: 4px;
  height: 4px;
  background: var(--wc-cyan);
  border-radius: 50%;
  opacity: 0.5;
}

/* CPU Core */
.grid-cpu-core {
  display: flex;
  align-items: center;
  justify-content: center;
  position: relative;
}

.cpu-core {
  width: 120px;
  height: 120px;
  border: 3px solid var(--wc-cyan);
  border-radius: 50%;
  display: flex;
  flex-direction: column;
  align-items: center;
  justify-content: center;
  background: radial-gradient(circle, 
    rgba(0, 255, 255, 0.1) 0%, 
    rgba(0, 0, 0, 0.9) 70%
  );
  position: relative;
  animation: cpu-rotation 10s linear infinite;
}

.cpu-inner {
  text-align: center;
  position: relative;
}

.cpu-brain {
  font-size: 2rem;
  animation: brain-pulse 2s ease-in-out infinite;
}

.cpu-label {
  font-size: 0.8rem;
  color: var(--wc-cyan);
  margin-top: 4px;
  letter-spacing: 2px;
}

.cpu-pulse {
  position: absolute;
  top: 50%;
  left: 50%;
  transform: translate(-50%, -50%);
  width: 100px;
  height: 100px;
  border: 1px solid var(--wc-red);
  border-radius: 50%;
  animation: pulse-ring 3s ease-in-out infinite;
}

/* Connection Pathways */
.connection-pathway {
  position: absolute;
  background: var(--wc-orange);
  height: 2px;
  opacity: 0;
  animation: pathway-flow 0.8s ease-in-out;
}

/* System Status */
.system-status {
  position: fixed;
  bottom: 20px;
  left: 50%;
  transform: translateX(-50%);
  display: flex;
  align-items: center;
  gap: 12px;
  background: rgba(0, 0, 0, 0.8);
  border: 1px solid var(--wc-cyan);
  padding: 8px 16px;
  border-radius: 20px;
  font-size: 0.8rem;
  letter-spacing: 1px;
}

.status-indicator {
  color: var(--wc-green);
  animation: status-blink 2s ease-in-out infinite;
}

/* Animations */
@keyframes title-glow {
  0% { filter: drop-shadow(0 0 10px var(--wc-cyan)); }
  100% { filter: drop-shadow(0 0 20px var(--wc-red)); }
}

@keyframes brain-pulse {
  0%, 100% { transform: scale(1); }
  50% { transform: scale(1.05); }
}

@keyframes connection-pulse {
  0%, 100% { 
    box-shadow: 0 0 30px var(--wc-orange-glow);
    border-color: var(--wc-orange);
  }
  50% { 
    box-shadow: 0 0 50px var(--wc-red-glow);
    border-color: var(--wc-red);
  }
}

@keyframes cpu-rotation {
  0% { transform: rotate(0deg); }
  100% { transform: rotate(360deg); }
}

@keyframes pulse-ring {
  0% { 
    transform: translate(-50%, -50%) scale(0.8);
    opacity: 1;
  }
  100% { 
    transform: translate(-50%, -50%) scale(1.2);
    opacity: 0;
  }
}

@keyframes pathway-flow {
  0% { 
    opacity: 1;
    width: 0;
  }
  100% { 
    opacity: 0;
    width: 100px;
  }
}

@keyframes status-blink {
  0%, 50% { opacity: 1; }
  51%, 100% { opacity: 0.3; }
}

/* Responsive Design */
@media (max-width: 768px) {
  .motherboard-grid {
    padding: 10px;
    gap: 2px;
  }
  
  .motherboard-title {
    font-size: 2rem;
  }
  
  .motherboard-panel {
    padding: 12px;
  }
  
  .panel-title {
    font-size: 0.8rem;
  }
  
  .panel-description {
    font-size: 0.6rem;
  }
  
  .cpu-core {
    width: 80px;
    height: 80px;
  }
}<|MERGE_RESOLUTION|>--- conflicted
+++ resolved
@@ -39,36 +39,6 @@
   font-family: monospace;
 }
 
-<<<<<<< HEAD
-/* Header with Suite Link */
-.motherboard-header {
-  position: fixed;
-  top: 10px;
-  left: 10px;
-  z-index: 1000;
-}
-
-.suite-link {
-  display: inline-block;
-  background: rgba(0, 255, 255, 0.1);
-  border: 1px solid var(--wc-cyan);
-  color: var(--wc-cyan);
-  padding: 8px 16px;
-  border-radius: 4px;
-  text-decoration: none;
-  font-size: 14px;
-  font-weight: 600;
-  transition: all 0.3s ease;
-  font-family: 'Orbitron', monospace;
-}
-
-.suite-link:hover {
-  background: rgba(0, 255, 255, 0.2);
-  box-shadow: 0 0 10px var(--wc-cyan-glow);
-  transform: translateY(-2px);
-}
-
-=======
 /* Suite Access Button */
 .suite-access-btn {
   position: fixed;
@@ -98,7 +68,6 @@
   transform: translateY(0);
   box-shadow: 0 0 10px var(--wc-cyan-glow);
 }
->>>>>>> 162a9715
 
 /* Main Grid Layout */
 .motherboard-grid {
