name: 🔧 Worker Deploy (Cloudflare Worker)

on:
  push:
    branches: [ main ]
    paths:
      - 'src/**'
      - 'wrangler.toml'
      - '.github/workflows/worker-deploy.yml'
  workflow_dispatch:
    inputs:
      environment:
        description: 'Deployment environment'
        required: true
        default: 'production'
        type: choice
        options:
        - staging
        - production

jobs:
  deploy:
    runs-on: ubuntu-latest
    name: Deploy Worker
    
    steps:
    - name: Checkout
      uses: actions/checkout@v4

    - name: Setup Node.js
      uses: actions/setup-node@v4
      with:
        node-version: '18'
        cache: 'npm'

    - name: Install dependencies
      run: |
        # Worker doesn't need dependencies installed at root
        echo "Skipping npm install - worker has no build dependencies"
      continue-on-error: true

    - name: Security audit
      run: |
        echo "Skipping security audit - worker deployment only"
      continue-on-error: true

<<<<<<< HEAD
    - name: Build
      run: |
        # Worker is plain JavaScript, no build step needed
        echo "Skipping build - worker uses plain JavaScript"
      continue-on-error: true

=======
>>>>>>> 7b07f780
    - name: Deploy to Cloudflare Workers
      uses: cloudflare/wrangler-action@v3
      with:
        apiToken: ${{ secrets.CLOUDFLARE_API_TOKEN }}
        accountId: ${{ secrets.CLOUDFLARE_ACCOUNT_ID }}
        workingDirectory: 'src'
        command: deploy --env production
        
    - name: Update deployment status
      run: |
        echo "⚡ Worker deployed successfully!"
        echo "Worker URL: https://wired-chaos-worker.your-account.workers.dev"<|MERGE_RESOLUTION|>--- conflicted
+++ resolved
@@ -34,25 +34,12 @@
         cache: 'npm'
 
     - name: Install dependencies
-      run: |
-        # Worker doesn't need dependencies installed at root
-        echo "Skipping npm install - worker has no build dependencies"
+      run: npm install
+
+    - name: Security audit
+      run: npm audit --audit-level high
       continue-on-error: true
 
-    - name: Security audit
-      run: |
-        echo "Skipping security audit - worker deployment only"
-      continue-on-error: true
-
-<<<<<<< HEAD
-    - name: Build
-      run: |
-        # Worker is plain JavaScript, no build step needed
-        echo "Skipping build - worker uses plain JavaScript"
-      continue-on-error: true
-
-=======
->>>>>>> 7b07f780
     - name: Deploy to Cloudflare Workers
       uses: cloudflare/wrangler-action@v3
       with:
